--- conflicted
+++ resolved
@@ -1,13 +1,9 @@
 {
   "name": "com.android.art",
-<<<<<<< HEAD
-  "version": 310613000,
-=======
-  "version": 1,
+  "version": 310614000,
   "provideNativeLibs": [
     "libjdwp.so"
   ],
->>>>>>> 7acdc517
   "requireNativeLibs": [
     "libicu.so",
     "libicuuc.so",
