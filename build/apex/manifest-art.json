--- conflicted
+++ resolved
@@ -1,10 +1,6 @@
 {
   "name": "com.android.art",
-<<<<<<< HEAD
-  "version": 330310000,
-=======
-  "version": 330090000,
->>>>>>> 08ec90a6
+  "version": 330410000,
   "provideNativeLibs": [
     "libjdwp.so"
   ],
