//
// Copyright (C) 2011 The Android Open Source Project
//
// Licensed under the Apache License, Version 2.0 (the "License");
// you may not use this file except in compliance with the License.
// You may obtain a copy of the License at
//
//      http://www.apache.org/licenses/LICENSE-2.0
//
// Unless required by applicable law or agreed to in writing, software
// distributed under the License is distributed on an "AS IS" BASIS,
// WITHOUT WARRANTIES OR CONDITIONS OF ANY KIND, either express or implied.
// See the License for the specific language governing permissions and
// limitations under the License.
//

package {
    // See: http://go/android-license-faq
    // A large-scale-change added 'default_applicable_licenses' to import
    // all of the 'license_kinds' from "art_license"
    // to get the below license kinds:
    //   SPDX-license-identifier-Apache-2.0
    default_applicable_licenses: ["art_license"],
}

art_cc_defaults {
    name: "libart-dex2oat-defaults",
    defaults: ["art_defaults"],
    host_supported: true,
    srcs: [
        "dex/quick_compiler_callbacks.cc",
        "driver/compiler_driver.cc",
        "linker/elf_writer.cc",
        "linker/elf_writer_quick.cc",
        "linker/image_writer.cc",
        "linker/multi_oat_relative_patcher.cc",
        "linker/oat_writer.cc",
        "linker/relative_patcher.cc",
    ],

    codegen: {
        arm: {
            srcs: [
                "linker/arm/relative_patcher_arm_base.cc",
                "linker/arm/relative_patcher_thumb2.cc",
            ],
        },
        arm64: {
            srcs: [
                "linker/arm64/relative_patcher_arm64.cc",
            ],
        },
        x86: {
            srcs: [
                "linker/x86/relative_patcher_x86.cc",
                "linker/x86/relative_patcher_x86_base.cc",
            ],
        },
        x86_64: {
            srcs: [
                "linker/x86_64/relative_patcher_x86_64.cc",
            ],
        },
    },

    generated_sources: ["art_dex2oat_operator_srcs"],
    shared_libs: [
        "libbase",
        "libcrypto", // For SHA-1 checksumming of build ID
        "liblog",
        "liblz4",
        "libz",
    ],
    export_include_dirs: ["."],
}

cc_defaults {
    name: "libart-dex2oat_static_base_defaults",
    whole_static_libs: [
        "libbase",
        "libcrypto",
        "liblog",
        "liblz4",
        "libz",
    ],
}

gensrcs {
    name: "art_dex2oat_operator_srcs",
    cmd: "$(location generate_operator_out) art/dex2oat $(in) > $(out)",
    tools: ["generate_operator_out"],
    srcs: [
        "linker/image_writer.h",
    ],
    output_extension: "operator_out.cc",
}

art_cc_library_static {
    name: "libart-dex2oat",
    defaults: ["libart-dex2oat-defaults"],
    shared_libs: [
        "libart-compiler",
        "libart-dexlayout",
        "libart",
        "libartpalette",
        "libprofile",
    ],
    apex_available: [
        "com.android.art",
        "com.android.art.debug",
    ],
}

cc_defaults {
    name: "libart-dex2oat_static_defaults",
    defaults: [
        "libart-dex2oat_static_base_defaults",
        "libart_static_defaults",
        "libprofile_static_defaults",
    ],
    whole_static_libs: [
        "libart-compiler",
        "libart-dexlayout",
        "libart-dex2oat",
    ],
}

// Collect all the static defaults and build a host-only static library, which
// is then used for the (mostly) static host dex2oat binary.
art_cc_library_static {
    name: "libdex2oat_static",
    device_supported: false,
    host_supported: true,
    defaults: [
        "art_defaults",
        "libart-compiler_static_defaults",
        "libart-dex2oat_static_defaults",
        "libart-dexlayout_static_defaults",
        "libart_static_defaults",
        "libartbase_static_defaults",
        "libdexfile_static_defaults",
        "libprofile_static_defaults",
    ],
}

art_cc_library_static {
    name: "libartd-dex2oat",
    defaults: [
        "art_debug_defaults",
        "libart-dex2oat-defaults",
    ],
    shared_libs: [
        "libartd-compiler",
        "libartd-dexlayout",
        "libartd",
        "libartpalette",
        "libprofiled",
    ],
    apex_available: [
        "com.android.art.debug",
    ],
}

cc_defaults {
    name: "libartd-dex2oat_static_defaults",
    defaults: [
        "libart-dex2oat_static_base_defaults",
        "libartd_static_defaults",
        "libprofiled_static_defaults",
    ],
    whole_static_libs: [
        "libartd-compiler",
        "libartd-dexlayout",
        "libartd-dex2oat",
    ],
}

art_cc_library_static {
    name: "libdex2oatd_static",
    device_supported: false,
    host_supported: true,
    defaults: [
        "art_debug_defaults",
        "art_defaults",
        "libartbased_static_defaults",
        "libartd-compiler_static_defaults",
        "libartd-dex2oat_static_defaults",
        "libartd-dexlayout_static_defaults",
        "libartd_static_defaults",
        "libdexfiled_static_defaults",
        "libprofiled_static_defaults",
    ],
}

cc_defaults {
    name: "dex2oat-defaults",
    host_supported: true,
    defaults: ["art_defaults"],

    srcs: [
        "dex2oat_options.cc",
        "dex2oat.cc",
    ],
    header_libs: [
        "art_cmdlineparser_headers",
    ],

    target: {
        android: {
            compile_multilib: "both",
            shared_libs: [
                "libartpalette",
                "libbase",
                "libcrypto",
                "liblz4", // libart(d)-dex2oat dependency; must be repeated here since it's a static lib.
                "liblog",
                "libsigchain",
                "libz",
            ],
        },
    },
}

cc_defaults {
    name: "dex2oat-pgo-defaults",
    defaults_visibility: [
        "//art:__subpackages__",
        "//external/vixl",
    ],
    pgo: {
        instrumentation: true,
        benchmarks: ["dex2oat"],
    },
    target: {
        android_arm64: {
            pgo: {
                profile_file: "art/dex2oat_arm_arm64.profdata",
            },
        },
        android_arm: {
            pgo: {
                profile_file: "art/dex2oat_arm_arm64.profdata",
            },
        },
        android_x86_64: {
            pgo: {
                profile_file: "art/dex2oat_x86_x86_64.profdata",
            },
        },
        android_x86: {
            pgo: {
                profile_file: "art/dex2oat_x86_x86_64.profdata",
            },
        },
    },
}

art_cc_binary {
    name: "dex2oat",
    defaults: [
        "dex2oat-defaults",
        "dex2oat-pgo-defaults",
    ],
    // Modules that do dexpreopting, e.g. android_app, depend implicitly on
    // either dex2oat or dex2oatd in ART source builds.
    visibility: ["//visibility:public"],

    multilib: {
        lib32: {
            suffix: "32",
        },
        lib64: {
            suffix: "64",
        },
    },

    pgo: {
        // Additional cflags just for dex2oat during PGO instrumentation
        cflags: [
            // Ignore frame-size increase resulting from instrumentation.
            "-Wno-frame-larger-than=",
            "-DART_PGO_INSTRUMENTATION",
        ],
    },
    target: {
        android: {
            shared_libs: [
                "libart",
                "libart-compiler",
                "libart-dexlayout",
                "libartbase",
                "libdexfile",
                "libprofile",
            ],
            static_libs: [
                "libart-dex2oat",
            ],
            lto: {
                thin: true,
            },
        },
        host: {
            // Make the host binary static, except for system libraries. This
            // avoids having to bundle host dynamic libs in prebuilts.
            static_libs: ["libdex2oat_static"],
            stl: "c++_static",
            // Override the prefer32 added by art_cc_binary when
            // HOST_PREFER_32_BIT is in use. Necessary because the logic in
            // Soong for setting ctx.Config().BuildOSTarget (used in
            // dexpreopt.RegisterToolDeps) doesn't take host prefer32 into
            // account. Note that this override cannot be in cc_defaults because
            // it'd get overridden by the load hook even when it uses
            // PrependProperties.
            compile_multilib: "64",
            symlink_preferred_arch: true,
        },
    },
    apex_available: [
        "com.android.art",
        "com.android.art.debug",
    ],
}

art_cc_binary {
    name: "dex2oatd",
    defaults: [
        "art_debug_defaults",
        "dex2oat-defaults",
    ],
    // Modules that do dexpreopting, e.g. android_app, depend implicitly on
    // either dex2oat or dex2oatd in ART source builds.
    visibility: ["//visibility:public"],
    target: {
        android: {
            shared_libs: [
                "libartbased",
                "libartd",
                "libartd-compiler",
                "libartd-dexlayout",
                "libdexfiled",
                "libprofiled",
            ],
            static_libs: [
                "libartd-dex2oat",
            ],
        },
        host: {
            // Make the host binary static, except for system libraries. This
            // avoids having to bundle host dynamic libs in prebuilts.
            static_libs: ["libdex2oatd_static"],
            stl: "c++_static",
            // Override the prefer32 added by art_cc_binary when
            // HOST_PREFER_32_BIT is in use. Necessary because the logic in
            // Soong for setting ctx.Config().BuildOSTarget (used in
            // dexpreopt.RegisterToolDeps) doesn't take host prefer32 into
            // account. Note that this override cannot be in cc_defaults because
            // it'd get overridden by the load hook even when it uses
            // PrependProperties.
            compile_multilib: "64",
            symlink_preferred_arch: true,
        },
    },
    apex_available: [
        "com.android.art.debug",
    ],

    multilib: {
        lib32: {
            suffix: "32",
        },
        lib64: {
            suffix: "64",
        },
    },
}

cc_defaults {
    name: "dex2oats-defaults",
    device_supported: false,
    static_executable: true,
    defaults: [
        "dex2oat-defaults",
    ],
    target: {
        darwin: {
            enabled: false,
        },
    },
    ldflags: [
        // We need this because GC stress mode makes use of
        // _Unwind_GetIP and _Unwind_Backtrace and the symbols are also
        // defined in libgcc_eh.a(unwind-dw2.o)
        // TODO: Having this is not ideal as it might obscure errors.
        // Try to get rid of it.
        "-z muldefs",
    ],
}

art_cc_binary {
    name: "dex2oats",
    defaults: ["dex2oats-defaults"],
    static_libs: ["libdex2oat_static"],
}

art_cc_binary {
    name: "dex2oatds",
    defaults: [
        "art_debug_defaults",
        "dex2oats-defaults",
    ],
    static_libs: ["libdex2oatd_static"],
}

art_cc_library_static {
    name: "libart-dex2oat-gtest",
    defaults: ["libart-gtest-defaults"],
    srcs: [
        "common_compiler_driver_test.cc",
    ],
    shared_libs: [
        "libart-compiler-gtest",
        "libart-runtime-gtest",
        "libart-compiler",
        "libart-disassembler",
        "libbase",
        "liblz4", // libart-dex2oat dependency; must be repeated here since it's a static lib.
        "liblog",
    ],
    static_libs: [
        "libart-dex2oat",
    ],
}

art_cc_library_static {
    name: "libartd-dex2oat-gtest",
    defaults: ["libartd-gtest-defaults"],
    srcs: [
        "common_compiler_driver_test.cc",
    ],
    shared_libs: [
        "libartd-compiler-gtest",
        "libartd-runtime-gtest",
        "libartd-compiler",
        "libartd-disassembler",
        "libbase",
        "liblz4", // libartd-dex2oat dependency; must be repeated here since it's a static lib.
        "liblog",
    ],
    static_libs: [
        "libartd-dex2oat",
    ],
}

art_cc_defaults {
    name: "art_dex2oat_tests_defaults",
    data: [
        ":art-gtest-jars-AbstractMethod",
        ":art-gtest-jars-DefaultMethods",
        ":art-gtest-jars-DexToDexDecompiler",
        ":art-gtest-jars-Dex2oatVdexPublicSdkDex",
        ":art-gtest-jars-Dex2oatVdexTestDex",
        ":art-gtest-jars-ImageLayoutA",
        ":art-gtest-jars-ImageLayoutB",
        ":art-gtest-jars-LinkageTest",
        ":art-gtest-jars-Main",
        ":art-gtest-jars-MainEmptyUncompressed",
        ":art-gtest-jars-MainEmptyUncompressedAligned",
        ":art-gtest-jars-MainStripped",
        ":art-gtest-jars-MainUncompressedAligned",
        ":art-gtest-jars-ManyMethods",
        ":art-gtest-jars-MultiDex",
        ":art-gtest-jars-MultiDexModifiedSecondary",
        ":art-gtest-jars-MyClassNatives",
        ":art-gtest-jars-Nested",
        ":art-gtest-jars-ProfileTestMultiDex",
        ":art-gtest-jars-StaticLeafMethods",
        ":art-gtest-jars-Statics",
        ":art-gtest-jars-StringLiterals",
        ":art-gtest-jars-VerifierDeps",
        ":art-gtest-jars-VerifierDepsMulti",
        ":art-gtest-jars-VerifySoftFailDuringClinit",
    ],
    srcs: [
        "dex2oat_test.cc",
        "dex2oat_vdex_test.cc",
        "dex2oat_image_test.cc",
        "driver/compiler_driver_test.cc",
        "linker/elf_writer_test.cc",
        "linker/image_test.cc",
        "linker/image_write_read_test.cc",
        "linker/index_bss_mapping_encoder_test.cc",
        "linker/multi_oat_relative_patcher_test.cc",
        "linker/oat_writer_test.cc",
        "verifier_deps_test.cc",
    ],
    target: {
        host: {
            required: ["dex2oatd"],
        },
    },

    codegen: {
        arm: {
            srcs: [
                "linker/arm/relative_patcher_thumb2_test.cc",
            ],
        },
        arm64: {
            srcs: [
                "linker/arm64/relative_patcher_arm64_test.cc",
            ],
        },
        x86: {
            srcs: [
                "linker/x86/relative_patcher_x86_test.cc",
            ],
        },
        x86_64: {
            srcs: [
                "linker/x86_64/relative_patcher_x86_64_test.cc",
            ],
        },
    },

    shared_libs: [
        "libartpalette",
        "libbase",
        "libcrypto",
        "liblz4", // libart(d)-dex2oat dependency; must be repeated here since it's a static lib.
        "liblog",
        "libsigchain",
        "libziparchive",
    ],
}

// Version of ART gtest `art_dex2oat_tests` bundled with the ART APEX on target.
// TODO(b/192274705): Remove this module when the migration to standalone ART gtests is complete.
art_cc_test {
    name: "art_dex2oat_tests",
    defaults: [
        "art_gtest_defaults",
        "art_dex2oat_tests_defaults",
    ],
    shared_libs: [
        "libartbased",
        "libartd-compiler",
        "libartd-dexlayout",
        "libprofiled",
    ],
    static_libs: [
        "libartd-dex2oat-gtest",
        "libartd-dex2oat",
        "libvixld",
    ],
}

// Standalone version of ART gtest `art_dex2oat_tests`, not bundled with the ART APEX on target.
art_cc_test {
    name: "art_standalone_dex2oat_tests",
    defaults: [
        "art_standalone_gtest_defaults",
        "art_dex2oat_tests_defaults",
    ],
    shared_libs: [
        "libartbase",
        "libart-compiler",
        "libart-dexlayout",
        "libprofile",
    ],
    static_libs: [
        "libart-dex2oat-gtest",
        "libart-dex2oat",
        "libvixl",
    ],
    test_config: "art_standalone_dex2oat_tests.xml",
<<<<<<< HEAD
=======
}

// Counterpart to art_standalone_dex2oat_tests for tests that go into CTS.
art_cc_test {
    name: "art_standalone_dex2oat_cts_tests",
    defaults: ["art_standalone_gtest_defaults"],
    srcs: ["dex2oat_cts_test.cc"],
    data: [
        ":art-gtest-jars-Main",
        ":art-gtest-jars-MainStripped",
        ":art-gtest-jars-MultiDex",
        ":art-gtest-jars-MultiDexModifiedSecondary",
        ":art-gtest-jars-Nested",
        ":generate-boot-image",
    ],
    test_config: "art_standalone_dex2oat_cts_tests.xml",
    test_suites: ["cts"],
>>>>>>> a6bfb655
}<|MERGE_RESOLUTION|>--- conflicted
+++ resolved
@@ -181,7 +181,6 @@
     host_supported: true,
     defaults: [
         "art_debug_defaults",
-        "art_defaults",
         "libartbased_static_defaults",
         "libartd-compiler_static_defaults",
         "libartd-dex2oat_static_defaults",
@@ -273,6 +272,7 @@
             suffix: "64",
         },
     },
+    symlink_preferred_arch: true,
 
     pgo: {
         // Additional cflags just for dex2oat during PGO instrumentation
@@ -282,6 +282,7 @@
             "-DART_PGO_INSTRUMENTATION",
         ],
     },
+
     target: {
         android: {
             shared_libs: [
@@ -312,9 +313,9 @@
             // it'd get overridden by the load hook even when it uses
             // PrependProperties.
             compile_multilib: "64",
-            symlink_preferred_arch: true,
-        },
-    },
+        },
+    },
+
     apex_available: [
         "com.android.art",
         "com.android.art.debug",
@@ -330,6 +331,17 @@
     // Modules that do dexpreopting, e.g. android_app, depend implicitly on
     // either dex2oat or dex2oatd in ART source builds.
     visibility: ["//visibility:public"],
+
+    multilib: {
+        lib32: {
+            suffix: "32",
+        },
+        lib64: {
+            suffix: "64",
+        },
+    },
+    symlink_preferred_arch: true,
+
     target: {
         android: {
             shared_libs: [
@@ -357,21 +369,12 @@
             // it'd get overridden by the load hook even when it uses
             // PrependProperties.
             compile_multilib: "64",
-            symlink_preferred_arch: true,
-        },
-    },
+        },
+    },
+
     apex_available: [
         "com.android.art.debug",
     ],
-
-    multilib: {
-        lib32: {
-            suffix: "32",
-        },
-        lib64: {
-            suffix: "64",
-        },
-    },
 }
 
 cc_defaults {
@@ -561,6 +564,7 @@
         "art_standalone_gtest_defaults",
         "art_dex2oat_tests_defaults",
     ],
+    data: [":generate-boot-image"],
     shared_libs: [
         "libartbase",
         "libart-compiler",
@@ -573,8 +577,6 @@
         "libvixl",
     ],
     test_config: "art_standalone_dex2oat_tests.xml",
-<<<<<<< HEAD
-=======
 }
 
 // Counterpart to art_standalone_dex2oat_tests for tests that go into CTS.
@@ -592,5 +594,4 @@
     ],
     test_config: "art_standalone_dex2oat_cts_tests.xml",
     test_suites: ["cts"],
->>>>>>> a6bfb655
 }