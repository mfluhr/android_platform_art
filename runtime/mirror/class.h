--- conflicted
+++ resolved
@@ -507,13 +507,8 @@
   // The size of java.lang.Class.class.
   static uint32_t ClassClassSize() {
     // The number of vtable entries in java.lang.Class.
-<<<<<<< HEAD
-    uint32_t vtable_entries = Object::kVTableLength + 64;
+    uint32_t vtable_entries = Object::kVTableLength + 66;
     return ComputeClassSize(true, vtable_entries, 0, 0, 0, 1, 0);
-=======
-    uint32_t vtable_entries = Object::kVTableLength + 66;
-    return ComputeClassSize(true, vtable_entries, 0, 1, 0);
->>>>>>> d8bef737
   }
 
   // The size of a java.lang.Class representing a primitive such as int.class.
