[
    {
        "tests": "153-reference-stress",
        "description": ["Disable 153-reference-stress temporarily until a fix",
                        "arrives."],
        "bug": "http://b/33389022"
    },
    {
        "tests": "132-daemon-locks-shutdown",
        "description": ["This test seems to fail occasionally on redefine-stress for unknown reasons without stack-traces"],
        "variant": "redefine-stress",
        "bug": "http://b/121302864"
    },
    {
        "tests": "579-inline-infinite",
        "description": ["This test seems to fail often on redefine-stress for unknown reasons"],
        "variant": "redefine-stress",
        "bug": "http://b/73871735"
    },
    {
        "tests": "080-oom-fragmentation",
        "description": ["Disable 080-oom-fragmentation for CC collector in debug mode",
                        "because of potential fragmentation caused by the region space's",
                        "cyclic region allocation (which is enabled in debug mode)."],
        "variant": "debug",
        "bug": "http://b/33795328"
    },
    {
        "tests": ["497-inlining-and-class-loader",
                  "542-unresolved-access-check"],
        "description": ["Disable 497-inlining-and-class-loader and ",
                        "542-unresolved-access-check until they are rewritten.",
                        "These tests use a broken class loader that tries to",
                        "register a dex file that's already registered with a",
                        "different loader."],
        "bug": "http://b/34193123"
    },
    {
        "tests": "149-suspend-all-stress",
        "description": "Disable 149-suspend-all-stress, its output is flaky",
        "bug": "http://b/28988206"
    },
    {
        "tests": ["002-sleep",
                  "055-enum-performance",
                  "133-static-invoke-super"],
        "description": ["Tests that are timing sensitive and flaky on heavily",
                        "loaded systems."]
    },
    {
        "tests": "569-checker-pattern-replacement",
        "variant": "target",
        "description": ["569-checker-pattern-replacement tests behaviour",
                        "present only on host."]
    },
    {
        "tests": ["116-nodex2oat",
                  "118-noimage-dex2oat"],
        "variant": "prebuild",
        "description": ["Note 116-nodex2oat is not broken per-se it just",
                        "doesn't (and isn't meant to) work with --prebuild."]
    },
    {
        "tests": ["608-checker-unresolved-lse"],
        "variant": "no-prebuild"
    },
    {
        "tests": ["118-noimage-dex2oat",
                  "1001-app-image-regions"],
        "variant": "no-relocate",
        "description": ["118-noimage-dex2oat is not broken per-se it just ",
                        "doesn't work (and isn't meant to) without --prebuild ",
                        "--relocate. 1001-app-image-regions is disabled since it",
                        "doesn't have the app image loaded for no-relocate"]
    },
    {
        "tests" : "629-vdex-speed",
        "variant": "interp-ac | interpreter | jit",
        "description": "629 requires compilation."
    },
    {
        "tests": "137-cfi",
        "variant": "gcstress",
        "description": ["137-cfi needs to unwind a second forked process. We're",
                        "using a primitive sleep to wait till we hope the",
                        "second process got into the expected state. The",
                        "slowness of gcstress makes this bad."]
    },
    {
        "tests": "152-dead-large-object",
        "variant": "gcstress",
        "description": ["152-dead-large-object requires a heap larger than what gcstress uses."],
        "bug": "http://b/35800768"
    },
    {
        "tests": "163-app-image-methods",
        "variant": "gcstress",
        "description": ["This test sometimes runs out of memory initializing the boot classpath."]
    },
    {
        "tests": "164-resolution-trampoline-dex-cache",
        "variant": "interp-ac | interpreter",
        "description": ["This test requires AOT mixed with JIT and enables the JIT by the ",
                        "runtime option -Xusejit:true. This conflicts with -Xint passed for ",
                        "interpreter configurations (interp-ac | interpreter). The 'jit' ",
                        "configuration succeeds even though it does not test anything useful."]
    },
    {
        "tests": ["908-gc-start-finish",
                  "913-heaps"],
        "variant": "gcstress",
        "description": ["908-gc-start-finish expects GCs only to be run at",
                        "clear points. The reduced heap size makes this",
                        "non-deterministic. Same for 913."]
    },
    {
        "tests": ["1946-list-descriptors"],
        "variant": "gcverify | trace",
        "description": "This test is rather slow and gcverify or trace often cause it to timeout."
    },
    {
        "tests": ["961-default-iface-resolution-gen",
                  "964-default-iface-init-gen",
                  "968-default-partial-compile-gen"],
        "variant": "gcstress",
        "description": ["961-default-iface-resolution-gen,",
                        "968-default-partial-compile-gen and",
                        "964-default-iface-init-gen are very long tests that",
                        "often will take more than the timeout to run when",
                        "gcstress is enabled. This is because gcstress slows",
                        "down allocations significantly which these tests do a",
                        "lot."]
    },
    {
        "tests": "154-gc-loop",
        "variant": "gcstress | jit & debug",
        "description": ["154-gc-loop depends GC not happening too often"],
        "bug": "http://b/35917229"
    },
    {
        "tests": "115-native-bridge",
        "variant": "target",
        "description": ["115-native-bridge setup is complicated. Need to",
                        "implement it correctly for the target."]
    },
    {
        "tests": "130-hprof",
        "variant": "target",
        "description": ["130-hprof dumps the heap and runs hprof-conv to check",
                       "whether the file is somewhat readable. Thi is only",
                       "possible on the host. TODO: Turn off all the other",
                       "combinations, this is more about testing actual ART",
                       "code. A gtest is very hard to write here, as (for a",
                       "complete test) JDWP must be set up."]
    },
    {
        "tests": "138-duplicate-classes-check",
        "variant": "ndebug",
        "description": ["Turned on for debug builds since debug builds have",
                        "duplicate classes checks enabled"],
        "bug": "http://b/2133391"
    },
    {
        "tests": ["116-nodex2oat",
                  "118-noimage-dex2oat",
                  "137-cfi",
                  "138-duplicate-classes-check2"],
        "variant": "no-image",
        "description": ["All these tests check that we have appropriate behavior if we",
                        "don't have a dex2oat. Therefore we",
                        "shouldn't run them in situations where we actually",
                        "don't have these since they explicitly test for them.",
                        "These all also assume we have an image."]
    },
    {
        "tests": ["137-cfi",
                  "138-duplicate-classes-check",
                  "018-stack-overflow",
                  "961-default-iface-resolution-gen",
                  "964-default-iface-init-gen"],
        "variant": "no-image",
        "description": ["This test fails without an image. 018, 961, 964 often",
                        "time out."],
        "bug": "http://b/34369284"
    },
    {
        "tests": ["018-stack-overflow",
                  "107-int-math2",
                  "667-jit-jni-stub"],
        "description": ["We run for long enough for jit to compile some of the methods ",
                        "which means it takes so long to finish the test that it will ",
                        "timeout. The timeout is due to having to walk the stack ",
                        "when entering and exiting methods due to the way the instrumentation ",
                        "trampoline is implemented."],
        "variant": "debuggable & jit & trace | debuggable & jit & stream"
    },
    {
        "tests": "1935-get-set-current-frame-jit",
        "description": ["Test expects that OSR works but tracing turns this feature off."],
        "variant": "trace | stream"
    },
    {
        "tests": "1940-ddms-ext",
        "description": ["Test expects to be able to start tracing but we cannot",
                        "do that if tracing is already ongoing."],
        "variant": "trace | stream"
    },
    {
        "tests": "137-cfi",
        "description": ["This test unrolls and expects managed frames, but",
                        "tracing means we run the interpreter or trampolines."],
        "variant": "trace | stream"
    },
    {
        "tests": ["802-deoptimization"],
        "description": ["This test dynamically enables tracing to force a",
                        "deoptimization. This makes the test meaningless",
                        "when already tracing, and writes an error message",
                        "that we do not want to check for."],
        "variant": "trace | stream"
    },
    {
        "tests": ["570-checker-osr", "570-checker-osr-locals"],
        "description": ["These tests wait for OSR, which never happens when tracing."],
        "variant": "trace | stream"
    },
    {
        "tests": "130-hprof",
        "description": "130 occasional timeout",
        "bug": "http://b/32383962",
        "variant": "trace | stream"
    },
    {
        "tests": ["087-gc-after-link",
                  "141-class-unload"],
        "variant": "trace | stream"
    },
    {
        "tests": ["566-polymorphic-inlining",
                  "604-hot-static-interface",
                  "612-jit-dex-cache",
                  "613-inlining-dex-cache",
                  "626-set-resolved-string",
                  "638-checker-inline-cache-intrinsic"],
        "variant": "trace | stream",
        "description": ["These tests expect JIT compilation, which is",
                        "suppressed when tracing."]
    },
    {
        "tests": "597-deopt-busy-loop",
        "variant": "interp-ac | interpreter | trace | stream",
        "description": ["This test expects JIT compilation, which is",
                        "suppressed when tracing."]
    },
    {
        "tests": "638-checker-inline-cache-intrinsic",
        "variant": "interpreter | interp-ac",
        "description": ["Test expects JIT compilation"]
    },
    {
        "tests": "597-deopt-invoke-stub",
        "variant": "speed-profile | interp-ac | interpreter | optimizing | trace | stream",
        "description": ["This test expects JIT compilation and no AOT for",
                        "testing deoptimizing at quick-to-interpreter bridge."]
    },
    {
        "tests": "906-iterate-heap",
        "description": ["Test 906 iterates the heap filtering with different",
                        "options. No instances should be created between those",
                        "runs to be able to have precise checks."],
        "variant": "jit"
    },
    {
        "tests": ["570-checker-select",
                  "484-checker-register-hints"],
        "description": ["These tests were based on the linear scan allocator,",
                        "which makes different decisions than the graph",
                        "coloring allocator. (These attempt to test for code",
                        "quality, not correctness.)"],
        "variant": "regalloc_gc"
    },
    {
        "tests": ["454-get-vreg",
                  "457-regs",
                  "602-deoptimizeable",
                  "685-deoptimizeable"],
        "description": ["Tests that should fail when the optimizing compiler ",
                        "compiles them non-debuggable."],
        "variant": "optimizing & ndebuggable | regalloc_gc & ndebuggable | speed-profile & ndebuggable | jit & ndebuggable | jit-on-first-use & ndebuggable"
    },
    {
        "tests": ["596-app-images", "597-app-images-same-classloader"],
        "description": "no image generated in configuration",
        "variant": "no-image | no-prebuild"
    },
    {
        "tests": ["596-app-images", "597-app-images-same-classloader"],
        "description": "not generated when using the access check configuration",
        "variant": "interp-ac"
    },
    {
        "tests": ["596-app-images", "597-app-images-same-classloader"],
        "description": "jvmti does not interact well with images",
        "variant": "field-stress | jvmti-stress | redefine-stress | step-stress | trace-stress"
    },
    {
        "tests": "596-app-images",
        "description": "app images do not initialize classes when debuggable",
        "variant": "debuggable"
    },
    {
        "tests": "055-enum-performance",
        "variant": "optimizing | regalloc_gc",
        "description": ["055: Exceeds run time limits due to heap poisoning ",
                        "instrumentation (on ARM and ARM64 devices)."]
    },
    {
        "tests": "909-attach-agent",
        "variant": "debuggable",
        "description": "Tests that check semantics for a non-debuggable app."
    },
    {
        "tests": "137-cfi",
        "variant": "debuggable",
        "description": ["The test relies on AOT code and debuggable makes us",
                        "JIT always."]
    },
    {
        "tests": ["000-nop",
                  "595-profile-saving"],
        "description": "The doesn't compile anything",
        "env_vars": {"ART_TEST_BISECTION": "true"},
        "variant": "optimizing | regalloc_gc"
    },
    {
        "tests": "089-many-methods",
        "description": "The test tests a build failure",
        "env_vars": {"ART_TEST_BISECTION": "true"},
        "variant": "optimizing | regalloc_gc"
    },
    {
        "tests": ["018-stack-overflow",
                  "116-nodex2oat",
                  "118-noimage-dex2oat",
                  "126-miranda-multidex",
                  "137-cfi"],
        "description": "The test run dalvikvm more than once.",
        "env_vars": {"ART_TEST_BISECTION": "true"},
        "variant": "optimizing | regalloc_gc"
    },
    {
        "tests": ["115-native-bridge",
                  "088-monitor-verification"],
        "description": "The test assume they are always compiled.",
        "env_vars": {"ART_TEST_BISECTION": "true"},
        "variant": "optimizing | regalloc_gc"
    },
    {
        "tests": "055-enum-performance",
        "description": ["The test tests performance which degrades during",
                        "bisecting."],
        "env_vars": {"ART_TEST_BISECTION": "true"},
        "variant": "optimizing | regalloc_gc"
    },
    {
        "tests": ["537-checker-arraycopy",
                  "641-checker-arraycopy"],
        "env_vars": {"ART_READ_BARRIER_TYPE": "TABLELOOKUP"}
    },
    {
        "tests": ["530-checker-lse",
                  "530-checker-lse2",
                  "030-bad-finalizer",
                  "080-oom-throw",
                  "1336-short-finalizer-timeout"],
        "bug": "http://b/36377828",
        "variant": "interp-ac"
    },
    {
        "tests": ["629-vdex-speed",
                  "634-vdex-duplicate"],
        "description": ["Profile driven dexlayout does not work with vdex or dex verifier."],
        "variant": "speed-profile"
    },
    {
        "test_patterns": ["616-cha.*"],
        "description": ["cha tests rely on knowing the exact set of optimizations available. ",
                        "Debuggable runtimes change the set of optimizations."],
        "variant": "debuggable"
    },
    {
        "test_patterns": ["616-cha.*"],
        "description": ["cha tests rely on knowing more about the state of the JIT then is possible with jvmti-stress"],
        "variant": "jvmti-stress & jit | redefine-stress & jit"
    },
    {
        "test_patterns": ["616-cha"],
        "description": ["The test assumes a boot image exists."],
        "bug": "http://b/34193647",
        "variant": "no-image"
    },
    {
        "tests": [ "663-odd-dex-size",
                   "663-odd-dex-size2",
                   "663-odd-dex-size3",
                   "663-odd-dex-size4" ],
        "description": ["All the odd-dex-size tests cause slicer to emit warnings."],
        "variant": "jvmti-stress | redefine-stress"
    },
    {
        "test_patterns": ["[0-9]*-checker-.*"],
        "description": ["Checker tests are not compatible with jvmti."],
        "variant": "jvmti-stress | redefine-stress | trace-stress | field-stress | step-stress"
    },
    {
        "tests": [
            "961-default-iface-resolution-gen",
            "964-default-iface-init-gen",
            "968-default-partial-compile-gen"
        ],
        "description": ["Tests that just take too long with jvmti-stress"],
        "variant": "jvmti-stress | redefine-stress | trace-stress | step-stress"
    },
    {
        "tests": ["082-inline-execute"],
        "description": ["speed-profile seems to cause the agent to be given an invalid dex file" ],
        "bug": "b/65452964",
        "variant": "redefine-stress & speed-profile | jvmti-stress & speed-profile"
    },
    {
        "tests": ["701-easy-div-rem",
                  "303-verification-stress"],
        "description": ["speed-profile leads to dex files that slicer emits warnings about"],
        "variant": "redefine-stress & speed-profile | jvmti-stress & speed-profile"
    },
    {
        "test_patterns": [
            ".*invoke-custom.*",
            ".*invoke-polymorphic.*",
            ".*methodhandle.*",
            ".*method-handle.*",
            ".*varhandle.*",
            ".*var-handle.*",
            "160-read-barrier-stress",
            "716-jli-jit-samples",
            "1975-hello-structural-transformation",
            "1976-hello-structural-static-methods",
            "1985-structural-redefine-stack-scope",
            "1986-structural-redefine-multi-thread-stack-scope",
            "1987-structural-redefine-recursive-stack-scope",
            "2000-virtual-list-structural"
        ],
        "description": [
            "Tests for/using bytecodes introduced after DEX version 037 that are unsupported by",
            "dexter/slicer."
        ],
        "bug": "b/37272822",
        "variant": "jvmti-stress | redefine-stress"
    },
    {
        "tests": [
            "004-ThreadStress",
            "130-hprof",
            "579-inline-infinite",
            "1946-list-descriptors"
        ],
        "description": ["Too slow to finish in the timeout"],
        "variant": "jvmti-stress | redefine-stress | trace-stress | field-stress | step-stress"
    },
    {
        "tests": [
            "911-get-stack-trace"
        ],
        "description": ["Tests that fail when run with step-stress for unknown reasons."],
        "bug": "b/120995005",
        "variant": "jvmti-stress | step-stress"
    },
    {
        "tests": [
            "004-SignalTest",
            "004-StackWalk",
            "064-field-access",
            "083-compiler-regressions",
            "107-int-math2",
            "129-ThreadGetId",
            "135-MirandaDispatch",
            "132-daemon-locks-shutdown",
            "163-app-image-methods",
            "607-daemon-stress",
            "674-hiddenapi",
            "687-deopt",
            "904-object-allocation"
        ],
        "description": ["Tests that sometimes fail when run with jvmti-stress for unknown reasons."],
        "bug": "b/120995005",
        "variant": "jvmti-stress | trace-stress | field-stress | step-stress"
    },
    {
        "tests": [
            "018-stack-overflow",
            "137-cfi",
            "595-profile-saving",
            "597-deopt-busy-loop",
            "597-deopt-new-string",
            "660-clinit",
            "900-hello-plugin",
            "909-attach-agent",
            "924-threads",
            "981-dedup-original-dex",
            "1900-track-alloc",
            "2230-profile-save-hotness"
        ],
        "description": ["Tests that require exact knowledge of the deoptimization state, the ",
                        "number of plugins and agents, or breaks other openjdkjvmti assumptions."],
        "variant": "jvmti-stress | redefine-stress | trace-stress | field-stress | step-stress"
    },
    {
        "tests": [
            "607-daemon-stress",
            "602-deoptimizeable",
            "121-simple-suspend-check",
            "083-compiler-regressions"
        ],
        "description": ["Tests that have failed on redefine stress for unknown reasons"],
        "bug": "b/73177368",
        "variant": "redefine-stress"
    },
    {
        "tests": [
            "638-no-line-number"
        ],
        "description": ["Tests that fail on redefine stress due to branch instruction selection"],
        "bug": "b/110869946",
        "variant": "redefine-stress"
    },
    {
        "tests": [
            "097-duplicate-method",
            "138-duplicate-classes-check2",
            "159-app-image-fields",
            "649-vdex-duplicate-method",
            "674-hiddenapi",
            "690-hiddenapi-same-name-methods",
            "804-class-extends-itself",
            "921-hello-failure",
            "999-redefine-hiddenapi"
        ],
        "description": [
            "Tests that use illegal dex files or otherwise break dexter assumptions"
        ],
        "variant": "jvmti-stress | redefine-stress"
    },
    {
        "tests": [
            "018-stack-overflow",
            "068-classloader",
            "086-null-super",
            "087-gc-after-link",
            "626-const-class-linking",
            "629-vdex-speed",
            "647-jni-get-field-id",
            "674-hiddenapi",
            "690-hiddenapi-same-name-methods",
            "691-hiddenapi-proxy",
            "692-vdex-inmem-loader",
            "693-vdex-inmem-loader-evict",
            "944-transform-classloaders",
            "999-redefine-hiddenapi",
            "2038-hiddenapi-jvmti-ext"
        ],
        "description": [
            "Tests that use custom class loaders or other features not supported ",
            "by our JVMTI implementation (such as hiddenapi, vdex or bad dex-files)"
        ],
        "variant": "jvmti-stress | redefine-stress"
    },
    {
        "tests": [
            "004-ThreadStress"
        ],
        "description": "The thread stress test just takes too long with field-stress",
        "variant": "jvmti-stress | field-stress | step-stress | redefine-stress"
    },
    {
        "tests": [
            "031-class-attributes",
            "715-clinit-implicit-parameter-annotations",
            "911-get-stack-trace"
        ],
        "description": [
            "Tests that use annotations and debug data that is not kept around by dexter."
        ],
        "bug": "b/37239009",
        "variant": "jvmti-stress | redefine-stress"
    },
    {
        "tests": [ "1911-get-local-var-table" ],
        "description": [
            "Test that relies on knowing the exact layout of a dex file"
        ],
        "variant": "jvmti-stress | redefine-stress"
    },
    {
        "tests": [
            "536-checker-needs-access-check",
            "537-checker-inline-and-unverified",
            "569-checker-pattern-replacement",
            "586-checker-null-array-get"
        ],
        "description": [
            "Tests that have verify-at-runtime classes, but being compiled when using vdex."
        ],
        "variant": "speed-profile"
    },
    {
        "tests": "648-many-direct-methods",
        "variant": "debug",
        "description": "Test disabled in debug mode because of dex2oatd timeouts.",
        "bug": "b/33650497"
    },
    {
        "tests": "1946-list-descriptors",
        "description": "ASAN+interp-ac/switch interpreter means this is too slow to finish in the timeout",
        "variant": "target & interp-ac",
        "env_vars": {"SANITIZE_TARGET": "address"}
    },
    {
        "tests": "1946-list-descriptors",
        "description": "ASAN+interp-ac/switch interpreter means this is too slow to finish in the timeout",
        "variant": "host & interp-ac",
        "env_vars": {"SANITIZE_HOST": "address"}
    },
    {
        "tests": "175-alloc-big-bignums",
        "description": "ASAN runs out of memory due to huge allocations.",
        "variant": "host",
        "env_vars": {"SANITIZE_HOST": "address"}
    },
    {
        "tests": "175-alloc-big-bignums",
        "description": "ASAN runs out of memory due to huge allocations.",
        "variant": "target",
        "env_vars": {"SANITIZE_TARGET": "hwaddress"}
    },
    {
        "tests": "202-thread-oome",
        "description": "ASAN aborts when large thread stacks are requested.",
        "variant": "host",
        "env_vars": {"SANITIZE_HOST": "address"}
    },
    {
        "tests": "202-thread-oome",
        "description": "ASAN aborts when large thread stacks are requested.",
        "variant": "target",
        "env_vars": {"SANITIZE_TARGET": "address"}
    },
    {
        "tests": [
            "018-stack-overflow",
            "107-int-math2"
        ],
        "description": [
            "Insufficient stack guards for ASAN."
        ],
        "variant": "interp-ac & host",
        "env_vars": {"SANITIZE_HOST": "address"},
        "bug": "b/31098551"
    },
    {
        "tests": [
            "018-stack-overflow",
            "107-int-math2"
        ],
        "description": [
            "Insufficient stack guards for ASAN."
        ],
        "variant": "interp-ac & target",
        "env_vars": {"SANITIZE_TARGET": "address"},
        "bug": "b/31098551"
    },
    {
        "tests": "071-dexfile-map-clean",
        "description": [ "We use prebuilt zipalign on master-art-host to avoid pulling in a lot",
                         "of the framework. But a non-sanitized zipalign binary does not work with",
                         "a sanitized libc++."],
        "env_vars": {"SANITIZE_HOST": "address"}
    },
    {
        "tests": "141-class-unload",
        "description": "Segmentation fault",
        "bug": "b/31098949",
        "env_vars": {"SANITIZE_HOST": "address"}
    },
    {
        "tests": "104-growth-limit",
        "description": "Flake",
        "bug": "b/63514331",
        "env_vars": {"SANITIZE_HOST": "address"}
    },
    {
        "tests": ["988-method-trace"],
        "variant": "redefine-stress | jvmti-stress",
        "description": "Test disabled due to redefine-stress disabling intrinsics which changes the trace output slightly."
    },
    {
        "tests": ["137-cfi", "629-vdex-speed"],
        "description": [ "Tests require speed compilation which is no longer the default for",
                          "no-prebuild or no-image configs."],
        "variant": "no-prebuild | no-image"
    },
    {
        "tests": ["059-finalizer-throw", "063-process-manager"],
        "description": [ "Tests that take too long on target with gcstress and debug" ],
        "variant": "gcstress & target & debug"
    },
    {
        "tests": ["905-object-free"],
        "description": [ "Flake on gcstress" ],
        "bug": "b/62562923",
        "variant": "gcstress & jit & target"
    },
    {
        "tests": "660-clinit",
        "variant": "no-image | no-prebuild | jvmti-stress | redefine-stress | interp-ac | debuggable",
        "description": ["Tests <clinit> for app images, which --no-image, --no-prebuild, ",
                        "and --redefine-stress do not create. Also avoid for ",
                        "verify-soft-fail (interp-ac) and debuggable since they prevent ",
                        "initialization."]
    },
    {
        "tests": ["961-default-iface-resolution-gen",
                  "964-default-iface-init-gen",
                  "968-default-partial-compile-gen"],
        "env_vars": {"SANITIZE_HOST": "address"},
        "description": ["Test hits dex2oat watchdog timeout (60sec) on art-asan"]
    },
    {
        "tests": "664-aget-verifier",
        "description": ["Aget on potentially null array fails verification."],
        "bug": "b/64683522"
    },
    {
        "tests": ["628-vdex",
                  "629-vdex-speed",
                  "634-vdex-duplicate"],
        "variant": "cdex-fast",
        "description": ["Tests that depend on input-vdex are not supported with compact dex"]
    },
    {
        "tests": ["661-oat-writer-layout"],
        "variant": "interp-ac | interpreter | jit | jit-on-first-use | no-prebuild | no-image | trace | redefine-stress | jvmti-stress",
        "description": ["Test is designed to only check --optimizing"]
    },
    {
        "tests": ["004-StackWalk"],
        "variant": "speed-profile | interp-ac | interpreter | jit | no-prebuild | no-image | trace | redefine-stress | jvmti-stress | debuggable",
        "description": ["Test is designed to only check --optimizing"]
    },
    {
        "tests": "674-HelloWorld-Dm",
        "variant": "target",
        "description": ["Requires zip, which isn't available on device"]
    },
    {
        "tests": [
          "1965-get-set-local-primitive-no-tables",
          "1966-get-set-local-objects-no-table"
        ],
        "variant": "jvm",
        "bug": "133241695",
        "description": [
          "The RI is wildly inconsistent about how it handles Get/SetLocalVariable when classes ",
          "lack debug info."
        ]
    },
    {
        "tests": ["683-clinit-inline-static-invoke"],
        "variant": "jvm",
        "description": ["Uses android-specific boot image class."]
    },
    {
        "tests": ["1941-dispose-stress", "522-checker-regression-monitor-exit"],
        "variant": "jvm",
        "bug": "b/73888836",
        "description": ["Hangs forever, times out."]
    },
    {
        "tests": [
          "004-JniTest",
          "004-NativeAllocations",
          "004-ReferenceMap",
          "004-SignalTest",
          "004-StackWalk",
          "004-ThreadStress",
          "004-UnsafeTest",
          "005-annotations",
          "008-exceptions",
          "020-string",
          "021-string2",
          "030-bad-finalizer",
          "031-class-attributes",
          "034-call-null",
          "038-inner-null",
          "044-proxy",
          "046-reflect",
          "064-field-access",
          "068-classloader",
          "070-nio-buffer",
          "071-dexfile",
          "071-dexfile-get-static-size",
          "071-dexfile-map-clean",
          "082-inline-execute",
          "086-null-super",
          "087-gc-after-link",
          "088-monitor-verification",
          "091-override-package-private-method",
          "097-duplicate-method",
          "099-vmdebug",
          "100-reflect2",
          "104-growth-limit",
          "111-unresolvable-exception",
          "115-native-bridge",
          "116-nodex2oat",
          "118-noimage-dex2oat",
          "127-checker-secondarydex",
          "129-ThreadGetId",
          "130-hprof",
          "1337-gc-coverage",
          "1338-gc-no-los",
          "134-reg-promotion",
          "135-MirandaDispatch",
          "136-daemon-jni-shutdown",
          "137-cfi",
          "138-duplicate-classes-check",
          "138-duplicate-classes-check2",
          "140-field-packing",
          "141-class-unload",
          "142-classloader2",
          "143-string-value",
          "144-static-field-sigquit",
          "145-alloc-tracking-stress",
          "146-bad-interface",
          "148-multithread-gc-annotations",
          "150-loadlibrary",
          "154-gc-loop",
          "156-register-dex-file-multi-loader",
          "157-void-class",
          "158-app-image-class-table",
          "159-app-image-fields",
          "161-final-abstract-class",
          "163-app-image-methods",
          "164-resolution-trampoline-dex-cache",
          "167-visit-locks",
          "168-vmstack-annotated",
          "172-app-image-twice",
          "177-visibly-initialized-deadlock",
          "201-built-in-except-detail-messages",
          "203-multi-checkpoint",
          "304-method-tracing",
          "305-other-fault-handler",
          "412-new-array",
          "416-optimizing-arith-not",
          "425-invoke-super",
          "431-type-propagation",
          "432-optimizing-cmp",
          "434-invoke-direct",
          "435-new-instance",
          "442-checker-constant-folding",
          "448-multiple-returns",
          "449-checker-bce",
          "452-multiple-returns2",
          "453-not-byte",
          "454-get-vreg",
          "457-regs",
          "458-checker-instruct-simplification",
          "459-dead-phi",
          "460-multiple-returns3",
          "461-get-reference-vreg",
          "466-get-live-vreg",
          "467-regalloc-pair",
          "468-checker-bool-simplif-regression",
          "471-uninitialized-locals",
          "472-unreachable-if-regression",
          "475-regression-inliner-ids",
          "496-checker-inlining-class-loader",
          "498-type-propagation",
          "501-null-constant-dce",
          "501-regression-packed-switch",
          "503-dead-instructions",
          "504-regression-baseline-entry",
          "506-verify-aput",
          "509-pre-header",
          "510-checker-try-catch",
          "511-clinit-interface",
          "515-dce-dominator",
          "516-dead-move-result",
          "517-checker-builder-fallthrough",
          "518-null-array-get",
          "520-equivalent-phi",
          "529-checker-unresolved",
          "530-checker-lse3",
          "530-checker-regression-reftyp-final",
          "536-checker-intrinsic-optimization",
          "536-checker-needs-access-check",
          "541-regression-inlined-deopt",
          "543-env-long-ref",
          "545-tracing-and-jit",
          "550-checker-regression-wide-store",
          "551-invoke-super",
          "552-checker-primitive-typeprop",
          "552-invoke-non-existent-super",
          "553-invoke-super",
          "556-invoke-super",
          "559-checker-irreducible-loop",
          "563-checker-fakestring",
          "564-checker-irreducible-loop",
          "565-checker-doublenegbitwise",
          "565-checker-irreducible-loop",
          "566-polymorphic-inlining",
          "569-checker-pattern-replacement",
          "570-checker-osr",
          "571-irreducible-loop",
          "574-irreducible-and-constant-area",
          "575-checker-string-init-alias",
          "580-checker-string-fact-intrinsics",
          "580-fp16",
          "585-inline-unresolved",
          "586-checker-null-array-get",
          "587-inline-class-error",
          "588-checker-irreducib-lifetime-hole",
          "591-new-instance-string",
          "592-checker-regression-bool-input",
          "593-checker-boolean-2-integral-conv",
          "593-checker-shift-and-simplifier",
          "594-invoke-super",
          "595-error-class",
          "595-profile-saving",
          "596-app-images",
          "596-checker-dead-phi",
          "596-monitor-inflation",
          "597-deopt-busy-loop",
          "597-deopt-invoke-stub",
          "597-deopt-new-string",
          "599-checker-irreducible-loop",
          "600-verifier-fails",
          "601-method-access",
          "602-deoptimizeable",
          "605-new-string-from-bytes",
          "608-checker-unresolved-lse",
          "612-jit-dex-cache",
          "613-inlining-dex-cache",
          "616-cha",
          "616-cha-abstract",
          "616-cha-interface",
          "616-cha-interface-default",
          "616-cha-miranda",
          "622-simplifyifs-exception-edges",
          "624-checker-stringops",
          "626-const-class-linking",
          "628-vdex",
          "629-vdex-speed",
          "630-safecast-array",
          "633-checker-rtp-getclass",
          "634-vdex-duplicate",
          "636-wrong-static-access",
          "638-checker-inline-cache-intrinsic",
          "638-checker-inline-caches",
          "638-no-line-number",
          "641-irreducible-inline",
          "643-checker-bogus-ic",
          "645-checker-abs-simd",
          "647-jni-get-field-id",
          "647-sinking-catch",
          "648-inline-caches-unresolved",
          "649-vdex-duplicate-method",
          "652-deopt-intrinsic",
          "656-annotation-lookup-generic-jni",
          "659-unpadded-array",
          "660-clinit",
          "660-store-8-16",
          "661-classloader-allocator",
          "661-oat-writer-layout",
          "663-checker-select-generator",
          "663-odd-dex-size",
          "663-odd-dex-size2",
          "663-odd-dex-size3",
          "663-odd-dex-size4",
          "667-jit-jni-stub",
          "667-out-of-bounds",
          "668-aiobe",
          "674-hotness-compiled",
          "674-vdex-uncompress",
          "675-checker-unverified-method",
          "676-proxy-jit-at-first-use",
          "676-resolve-field-type",
          "685-deoptimizeable",
          "685-shifts",
          "686-get-this",
          "687-deopt",
          "699-checker-string-append2",
          "706-checker-scheduler",
          "707-checker-invalid-profile",
          "714-invoke-custom-lambda-metafactory",
          "716-jli-jit-samples",
          "729-checker-polymorphic-intrinsic",
          "800-smali",
          "801-VoidCheckCast",
          "802-deoptimization",
          "804-class-extends-itself",
          "816-illegal-new-array",
          "819-verification-runtime",
          "823-cha-inlining",
          "900-hello-plugin",
          "901-hello-ti-agent",
          "903-hello-tagging",
          "904-object-allocation",
          "906-iterate-heap",
          "909-attach-agent",
          "910-methods",
          "911-get-stack-trace",
          "912-classes",
          "913-heaps",
          "918-fields",
          "920-objects",
          "922-properties",
          "924-threads",
          "925-threadgroups",
          "927-timers",
          "929-search",
          "931-agent-thread",
          "933-misc-events",
          "936-search-onload",
          "939-hello-transformation-bcp",
          "944-transform-classloaders",
          "946-obsolete-throw",
          "948-change-annotations",
          "950-redefine-intrinsic",
          "954-invoke-polymorphic-verifier",
          "955-methodhandles-smali",
          "956-methodhandles",
          "957-methodhandle-transforms",
          "958-methodhandle-stackframe",
          "972-default-imt-collision",
          "972-iface-super-multidex",
          "973-default-multidex",
          "974-verify-interface-super",
          "975-iface-private",
          "976-conflict-no-methods",
          "978-virtual-interface",
          "980-redefine-object",
          "981-dedup-original-dex",
          "983-source-transform-verify",
          "986-native-method-bind",
          "988-method-trace",
          "989-method-trace-throw",
          "993-breakpoints",
          "1002-notify-startup",
          "1003-metadata-section-strings",
          "1336-short-finalizer-timeout",
          "1900-track-alloc",
          "1906-suspend-list-me-first",
          "1914-get-local-instance",
          "1926-missed-frame-pop",
          "1930-monitor-info",
          "1932-monitor-events-misc",
          "1935-get-set-current-frame-jit",
          "1938-transform-abstract-single-impl",
          "1939-proxy-frames",
          "1940-ddms-ext",
          "1945-proxy-method-arguments",
          "1946-list-descriptors",
          "1947-breakpoint-redefine-deopt",
          "2230-profile-save-hotness"
        ],
        "variant": "jvm",
        "bug": "b/73888836",
        "description": ["Failing on RI. Needs further investigating. Some of these use smali."]
    },
    {
      "tests": [
                  "1974-resize-array",
                  "1975-hello-structural-transformation",
                  "1976-hello-structural-static-methods",
                  "1977-hello-structural-obsolescence",
                  "1978-regular-obsolete-then-structural-obsolescence",
                  "1979-threaded-structural-transformation",
                  "1980-obsolete-object-cleared",
                  "1981-structural-redef-private-method-handles",
                  "1982-no-virtuals-structural-redefinition",
                  "1983-structural-redefinition-failures",
                  "1984-structural-redefine-field-trace",
                  "1985-structural-redefine-stack-scope",
                  "1986-structural-redefine-multi-thread-stack-scope",
                  "1987-structural-redefine-recursive-stack-scope",
                  "1988-multi-structural-redefine",
                  "1989-transform-bad-monitor",
                  "1990-structural-bad-verify",
                  "1991-hello-structural-retransform",
                  "1992-retransform-no-such-field",
                  "1993-fallback-non-structural",
                  "1994-final-virtual-structural",
                  "1995-final-virtual-structural-multithread",
                  "1996-final-override-virtual-structural",
                  "1997-structural-shadow-method",
                  "1998-structural-shadow-field",
                  "1999-virtual-structural",
                  "2000-virtual-list-structural",
                  "2001-virtual-structural-multithread",
                  "2002-virtual-structural-initializing",
                  "2003-double-virtual-structural",
                  "2004-double-virtual-structural-abstract",
                  "2005-pause-all-redefine-multithreaded",
                  "2006-virtual-structural-finalizing",
                  "2007-virtual-structural-finalizable"
                ],
        "env_vars": {"ART_USE_READ_BARRIER": "false"},
        "description": ["Relies on the accuracy of the Heap::VisitObjects function which is broken",
                        " when READ_BARRIER==false (I.e. On CMS collector)."],
        "bug": "b/147207934"
    },
    {
        "tests": ["178-app-image-native-method",
                  "530-checker-peel-unroll",
                  "616-cha-unloading",
                  "674-hiddenapi",
                  "677-fsi2",
                  "678-quickening",
                  "679-locks",
                  "688-shared-library",
                  "689-zygote-jit-deopt",
                  "690-hiddenapi-same-name-methods",
                  "691-hiddenapi-proxy",
                  "692-vdex-secondary-loader",
                  "692-vdex-inmem-loader",
                  "693-vdex-inmem-loader-evict",
                  "723-string-init-range",
                  "808-checker-invoke-super",
                  "809-checker-invoke-super-bss",
                  "810-checker-invoke-super-default",
                  "811-checker-invoke-super-secondary",
                  "817-hiddenapi",
                  "820-vdex-multidex",
                  "821-many-args",
                  "822-hiddenapi-future",
                  "827-resolve-method",
                  "830-goto-zero",
                  "831-unverified-bcp",
                  "833-background-verification",
                  "999-redefine-hiddenapi",
                  "1000-non-moving-space-stress",
                  "1001-app-image-regions",
                  "1339-dead-reference-safe",
                  "1951-monitor-enter-no-suspend",
                  "1957-error-ext",
                  "1972-jni-id-swap-indices",
                  "1973-jni-id-swap-pointer",
                  "1974-resize-array",
                  "1975-hello-structural-transformation",
                  "1976-hello-structural-static-methods",
                  "1977-hello-structural-obsolescence",
                  "1978-regular-obsolete-then-structural-obsolescence",
                  "1979-threaded-structural-transformation",
                  "1980-obsolete-object-cleared",
                  "1981-structural-redef-private-method-handles",
                  "1982-no-virtuals-structural-redefinition",
                  "1983-structural-redefinition-failures",
                  "1984-structural-redefine-field-trace",
                  "1985-structural-redefine-stack-scope",
                  "1986-structural-redefine-multi-thread-stack-scope",
                  "1987-structural-redefine-recursive-stack-scope",
                  "1988-multi-structural-redefine",
                  "1989-transform-bad-monitor",
                  "1990-structural-bad-verify",
                  "1991-hello-structural-retransform",
                  "1992-retransform-no-such-field",
                  "1993-fallback-non-structural",
                  "1994-final-virtual-structural",
                  "1995-final-virtual-structural-multithread",
                  "1996-final-override-virtual-structural",
                  "1997-structural-shadow-method",
                  "1998-structural-shadow-field",
                  "1999-virtual-structural",
                  "2000-virtual-list-structural",
                  "2001-virtual-structural-multithread",
                  "2002-virtual-structural-initializing",
                  "2003-double-virtual-structural",
                  "2004-double-virtual-structural-abstract",
                  "2005-pause-all-redefine-multithreaded",
                  "2006-virtual-structural-finalizing",
                  "2007-virtual-structural-finalizable",
                  "2009-structural-local-ref",
                  "2011-stack-walk-concurrent-instrument",
                  "2012-structural-redefinition-failures-jni-id",
                  "2033-shutdown-mechanics",
                  "2035-structural-native-method",
                  "2036-structural-subclass-shadow",
<<<<<<< HEAD
                  "2038-hiddenapi-jvmti-ext"],
=======
                  "2038-hiddenapi-jvmti-ext",
                  "2040-huge-native-alloc",
                  "2238-checker-polymorphic-recursive-inlining"],
>>>>>>> a6bfb655
        "variant": "jvm",
        "description": ["Doesn't run on RI."]
    },
    {
        "tests": ["121-modifiers",
                  "1929-exception-catch-exception"],
        "variant": "jvm",
        "bug": "b/76399183",
        "description": ["New failures to be investigated."]
    },
    {
        "tests": ["616-cha-unloading"],
        "variant": "trace",
        "description": ["Trace prevents class unloading."]
    },
    {
        "tests": "677-fsi",
        "variant": "no-image | no-prebuild | jvm",
        "description": ["Test requires a successful dex2oat invocation"]
    },
    {
        "tests": ["990-field-trace",
                  "991-field-trace-2"],
        "variant": "gcstress & debug & target",
        "description": ["Test can time out on gcstress with debug"]
    },
    {
        "tests": ["080-oom-throw"],
        "variant": "jit",
        "bug": "b/77567088",
        "description": ["Test throws exception before or during OOME."]
    },
    {
        "tests": ["151-OpenFileLimit"],
        "variant": "gcstress",
        "bug": "b/111544552",
        "description" : ["Gcstress requires the ability to open at least one file which means this test fails when it runs out."]
    },
    {
        "tests": ["530-checker-lse2", "141-class-unload", "071-dexfile"],
        "variant": "gcstress",
        "bug": "b/111543628",
        "description" : ["Test seems to timeout when run with gcstress due to slower unwinding by libbacktrace"]
    },
    {
        "tests": ["708-jit-cache-churn"],
        "variant": "gcstress",
        "bug": "b/147358440",
        "description" : ["Times out under gcstress since https://r.android.com/1200060."]
    },
    {
        "tests": ["712-varhandle-invocations"],
        "variant": "gcstress",
        "bug": "b/111630237",
        "description": ["Test timing out under gcstress possibly due to slower unwinding by libbacktrace"]
    },
    {
        "tests": ["1336-short-finalizer-timeout"],
        "variant": "gcstress",
        "bug": "b/68792448",
        "description": ["Timing margins are too tight for gcstress"]
    },
    {
        "tests": ["021-string2"],
        "variant": "jit & debuggable",
        "bug": "b/109791792",
        "description": ["Stack too big."]
    },
    {
        "tests": ["566-polymorphic-inlining"],
        "variant": "jit & debuggable",
        "description": ["We do not inline with debuggable."]
    },
    {
        "tests": ["1955-pop-frame-jit-called", "1956-pop-frame-jit-calling"],
        "variant": "jit-on-first-use",
        "description": [
          "These tests directly set -Xjitthreshold:1000 to prevent the jit from compiling any",
          "extra methods. jit-at-first-use would disrupt this."
        ]
    },
    {
        "tests": ["454-get-vreg", "457-regs"],
        "variant": "baseline",
        "description": ["Tests are expected to fail with baseline."]
    },
    {
        "tests": ["1339-dead-reference-safe"],
        "variant": "debuggable",
        "description": [ "Fails to eliminate dead reference when debuggable." ]
    },
    {
        "tests": ["004-ReferenceMap",
                  "449-checker-bce",
                  "466-get-live-vreg",
                  "563-checker-fakestring",
                  "575-checker-string-init-alias"],
        "variant": "baseline",
        "description": [ "Working as intended tests that don't pass with baseline." ]
    },
    {
        "tests": ["1004-checker-volatile-ref-load"],
        "env_vars": {"ART_USE_READ_BARRIER": "false"},
        "bug": "b/140507091",
        "description": ["Test containing Checker assertions expecting Baker read barriers."]
    },
    {
        "tests": ["1004-checker-volatile-ref-load"],
        "env_vars": {"ART_READ_BARRIER_TYPE": "TABLELOOKUP"},
        "bug": "b/140507091",
        "description": ["Test containing Checker assertions expecting Baker read barriers."]
    },
    {
        "tests": ["689-zygote-jit-deopt"],
        "variant": "gcstress",
        "bug": "b/137887811",
        "description": ["Occasional timeouts."]
    },
    {
        "tests": ["2031-zygote-compiled-frame-deopt"],
        "zipapex": true,
        "bug": "b/144947842",
        "description": ["This test requires strong knowledge about where the libdir is",
                        "which the zipapex runner breaks."]
    },
    {
        "tests": ["909-attach-agent", "126-miranda-multidex"],
        "zipapex": true,
        "bug": "b/135507613",
        "description": ["These tests run dalvikvm multiple times, this can mess up the",
                        "zipapex runner."]
    },
    {
        "tests": ["175-alloc-big-bignums"],
        "variant": "interpreter | interp-ac | trace | no-image | debuggable | prebuild",
        "bug": "b/174470490",
        "description": "Interpreting BigInteger.add() is too slow (timeouts)"
    },
    {
        "tests": ["2029-contended-monitors"],
        "variant": "interpreter | interp-ac | gcstress | trace",
        "description": ["Slow test. Prone to timeouts."]
    },
    {
        "tests": ["096-array-copy-concurrent-gc"],
        "variant": "gcstress & debuggable & debug & host",
        "bug": "b/149708943",
        "description": ["Timeouts."]
    },
    {
        "tests": ["003-omnibus-opcodes",
                  "051-thread",
                  "427-bounds",
                  "570-checker-osr-locals",
                  "597-app-images-same-classloader",
                  "724-invoke-super-npe",
                  "725-imt-conflict-object",
                  "952-invoke-custom",
                  "960-default-smali",
                  "966-default-conflict",
                  "990-field-trace",
                  "2034-spaces-in-SimpleName"],
        "variant": "jvm",
        "bug": "b/154802847",
        "description": ["Failing on RI. Needs further investigating."]
    },
    {
        "tests": ["122-npe", "160-read-barrier-stress"],
        "variant": "jvm",
        "description": ["Reference.refersTo() not supported on old version of RI."]
    },
    {
        "tests": ["2232-write-metrics-to-log"],
        "variant": "jvm",
        "description": ["RI does not support ART metrics."]
    },
    {
        "tests": ["2232-write-metrics-to-log"],
        "variant": "target",
        "description": ["Checks LOG_STREAM output, which cannot be captured on target."]
    },
    {
        "tests": ["053-wait-some"],
        "env_vars": {"ART_TEST_DEBUG_GC": "true"},
        "bug": "b/175435088",
        "description": ["Test is time-sensitive and fails on debug-gc configuration."]
    },
    {
        "tests": ["053-wait-some"],
        "variant": "gcstress | interp-ac",
        "bug": "b/175435088",
        "description": ["Test is time-sensitive and fails on gcstress and",
                        "interpreter-access-checks configurations."]
    },
    {
        "tests": ["821-madvise-willneed"],
        "variant": "jvm",
        "description": ["Adding custom madvise flags. Not to be tested on default jvm"]
    },
    {
        "tests": ["692-vdex-secondary-loader"],
        "env_vars": {"ART_USE_READ_BARRIER": "false"},
        "description": ["Uses the low-ram flag which does not work with CMS"]
    },
    {
        "tests": ["150-loadlibrary",
                  "656-annotation-lookup-generic-jni",
                  "674-hiddenapi",
                  "817-hiddenapi",
                  "900-hello-plugin"],
        "variant": "target",
        "bug": "b/186654484",
        "description": ["Disabled after the switch to avoid allow_all_shared_libs from the ART namespace to system."]
    },
    {
        "tests": ["2001-virtual-structural-multithread"],
        "env_vars": {"SANITIZE_HOST": "address"},
        "bug": "b/176786675",
        "description": ["Out of memory"]
    },
    {
        "tests": ["2001-virtual-structural-multithread"],
        "env_vars": {"ART_HEAP_POISONING": "true"},
        "variant": "host",
        "bug": "b/176786675",
        "description": ["Out of memory"]
<<<<<<< HEAD
=======
    },
    {
        "tests": ["2235-JdkUnsafeTest",
                  "2236-JdkUnsafeGetLong-regression"],
        "variant": "jvm",
        "bug": "b/195387473",
        "description": ["Depends on using language level 11."]
    },
    {
        "tests": ["727-checker-unresolved-class"],
        "description": ["The run-test-jar script does not support *-bcpex.jar for RI."],
        "bug": "b/203171409",
        "variant": "jvm"
    },
    {
        "tests": ["004-ReferenceMap"],
        "variant": "redefine-stress & jit",
        "description": ["Test expects specific dex pcs which breaks with redefine-stress"]
    },
    {
        "tests": ["597-deopt-invoke-stub"],
        "variant": "redefine-stress & jit | jvmti-stress & jit",
        "description": ["Test expects few methods to be interpreted but jvmti enables",
                        "jit-on-first-use which breaks this expectation"]
    },
    {
        "tests": ["667-jit-jni-stub"],
        "variant": "jit-on-first-use | redefine-stress",
        "description": ["jit-on-first-use disables jit GC but this test requires jit GC"]
    },
    {
        "tests": ["835-b216762268"],
        "variant": "jit | optimizing | jit-on-first-use",
        "bug": "b/216762268",
        "description": ["bug in the loop optimization"]
>>>>>>> a6bfb655
    }
]<|MERGE_RESOLUTION|>--- conflicted
+++ resolved
@@ -4,6 +4,12 @@
         "description": ["Disable 153-reference-stress temporarily until a fix",
                         "arrives."],
         "bug": "http://b/33389022"
+    },
+    {
+        "tests": "304-method-tracing",
+        "description": ["Disable 304-method-tracing temporarily until a fix",
+                        "arrives."],
+        "bug": "http://b/203253172"
     },
     {
         "tests": "132-daemon-locks-shutdown",
@@ -372,7 +378,8 @@
                   "530-checker-lse2",
                   "030-bad-finalizer",
                   "080-oom-throw",
-                  "1336-short-finalizer-timeout"],
+                  "1336-short-finalizer-timeout",
+                  "2041-bad-cleaner"],
         "bug": "http://b/36377828",
         "variant": "interp-ac"
     },
@@ -443,6 +450,7 @@
             ".*var-handle.*",
             "160-read-barrier-stress",
             "716-jli-jit-samples",
+            "1002-notify-startup",
             "1975-hello-structural-transformation",
             "1976-hello-structural-static-methods",
             "1985-structural-redefine-stack-scope",
@@ -519,7 +527,8 @@
             "607-daemon-stress",
             "602-deoptimizeable",
             "121-simple-suspend-check",
-            "083-compiler-regressions"
+            "083-compiler-regressions",
+            "830-goto-zero"
         ],
         "description": ["Tests that have failed on redefine stress for unknown reasons"],
         "bug": "b/73177368",
@@ -712,6 +721,17 @@
         "tests": ["059-finalizer-throw", "063-process-manager"],
         "description": [ "Tests that take too long on target with gcstress and debug" ],
         "variant": "gcstress & target & debug"
+    },
+    {
+        "tests": ["2040-huge-native-alloc"],
+        "variant": "debuggable | gcstress | interpreter | interp-ac | trace",
+        "bug": "b/190148586",
+        "description": [ "Checks exact GC timing; fails for many variants that alter that dramatically." ]
+    },
+    {
+        "tests": ["2040-huge-native-alloc"],
+        "env_vars": {"SANITIZE_HOST": "address"},
+        "description": [ "Depends on other native allocated memory, probably confused by shadow memory." ]
     },
     {
         "tests": ["905-object-free"],
@@ -923,7 +943,7 @@
           "574-irreducible-and-constant-area",
           "575-checker-string-init-alias",
           "580-checker-string-fact-intrinsics",
-          "580-fp16",
+          "580-checker-fp16",
           "585-inline-unresolved",
           "586-checker-null-array-get",
           "587-inline-class-error",
@@ -1038,7 +1058,6 @@
           "954-invoke-polymorphic-verifier",
           "955-methodhandles-smali",
           "956-methodhandles",
-          "957-methodhandle-transforms",
           "958-methodhandle-stackframe",
           "972-default-imt-collision",
           "972-iface-super-multidex",
@@ -1070,6 +1089,7 @@
           "1945-proxy-method-arguments",
           "1946-list-descriptors",
           "1947-breakpoint-redefine-deopt",
+          "2041-bad-cleaner",
           "2230-profile-save-hotness"
         ],
         "variant": "jvm",
@@ -1145,6 +1165,7 @@
                   "827-resolve-method",
                   "830-goto-zero",
                   "831-unverified-bcp",
+                  "831-unresolved-field",
                   "833-background-verification",
                   "999-redefine-hiddenapi",
                   "1000-non-moving-space-stress",
@@ -1194,13 +1215,9 @@
                   "2033-shutdown-mechanics",
                   "2035-structural-native-method",
                   "2036-structural-subclass-shadow",
-<<<<<<< HEAD
-                  "2038-hiddenapi-jvmti-ext"],
-=======
                   "2038-hiddenapi-jvmti-ext",
                   "2040-huge-native-alloc",
                   "2238-checker-polymorphic-recursive-inlining"],
->>>>>>> a6bfb655
         "variant": "jvm",
         "description": ["Doesn't run on RI."]
     },
@@ -1427,8 +1444,6 @@
         "variant": "host",
         "bug": "b/176786675",
         "description": ["Out of memory"]
-<<<<<<< HEAD
-=======
     },
     {
         "tests": ["2235-JdkUnsafeTest",
@@ -1464,6 +1479,5 @@
         "variant": "jit | optimizing | jit-on-first-use",
         "bug": "b/216762268",
         "description": ["bug in the loop optimization"]
->>>>>>> a6bfb655
     }
 ]